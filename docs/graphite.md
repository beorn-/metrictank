# Graphite

Metrictank aims to be a drop-in replacement for Graphite, but also to address a few of Graphite's shortcomings.
Here are some important functional differences to keep in mind:
(we specifically do not go into subjective things like performance or scalability here)

* currently no support for rewriting old data; for a given key and timestamp first write wins, not last. We aim to fix this.
* timeseries can change resolution (interval) over time, they will be merged seamlessly at read time.
* multiple rollup functions are supported and can be selected via consolidateBy() at query time. (except when using functions which change the nature of the data such as perSecond() etc)
* xFilesfactor is currently not supported
* will never move observations into the past (e.g. consolidation and rollups will only cause data to get an equal or higher timestamp)
* graphite timezone defaults to Chicago, we default to server time
* many functions are not implemented yet in metrictank itself, but it autodetects this and will proxy requests it cannot handle to graphite-web
  (which then uses metrictank as a simple backend).  See below for details



## Processing functions

Metrictank aims to be able to provide as much processing power as it can: we're in the process
of implementing [Graphite's extensive processing api](http://graphite.readthedocs.io/en/latest/functions.html) into metrictank itself.
We're only just getting started, which is why metrictank will automatically proxy requests to graphite if functions are requested
that it cannot provide. You can also choose to enable unstable functions via process=any
See also:
* [HTTP api docs for render endpoint](https://github.com/grafana/metrictank/blob/master/docs/http-api.md#graphite-query-api)
* [HTTP api configuration](https://github.com/grafana/metrictank/blob/master/docs/config.md#http-api).  Note the `fallback-graphite-addr` setting.

Here are the currently included functions:

<<<<<<< HEAD
| Function name and signature                            | Alias       | Metrictank |
| ------------------------------------------------------ | ----------- | ---------- |
| alias(seriesList, alias) seriesList                    |             | Stable     |
| aliasByNode(seriesList, nodeList) seriesList           | aliasByTags | Stable     |
| aliasSub(seriesList, pattern, replacement) seriesList  |             | Stable     |
| asPercent(seriesList, seriesList, nodeList) seriesList |             | Stable     |
| averageSeries(seriesLists) series                      | avg         | Stable     |
| consolidateBy(seriesList, func) seriesList             |             | Stable     |
| diffSeries(seriesLists) series                         |             | Stable     |
| divideSeries(dividend, divisor) seriesList             |             | Stable     |
| divideSeriesLists(dividends, divisors) seriesList      |             | Stable     |
| exclude(seriesList, pattern) seriesList                |             | Stable     |
| grep(seriesList, pattern) seriesList                   |             | Stable     |
| groupByTags(seriesList, func, tagList) seriesList      |             | Stable     |
| isNonNull(seriesList) seriesList                       |             | Stable     |
| maxSeries(seriesList) series                           | max         | Stable     |
| minSeries(seriesList) series                           | min         | Stable     |
| multiplySeries(seriesList) series                      |             | Stable     |
| movingAverage(seriesLists, windowSize) seriesList      |             | Unstable   |
| perSecond(seriesLists) seriesList                      |             | Stable     |
| rangeOfSeries(seriesList) series                       |             | Stable     |
| scale(seriesList, num) series                          |             | Stable     |
| scaleToSeconds(seriesList, seconds) series             |             | Stable     |
| stddevSeries(seriesList) series                        |             | Stable     |
| sumSeries(seriesLists) series                          | sum         | Stable     |
| summarize(seriesList) seriesList                       |             | Stable     |
| transformNull(seriesList, default=0) seriesList        |             | Stable     |
=======

| Function name and signature                                    | Alias       | Metrictank |
| -------------------------------------------------------------- | ----------- | ---------- |
| alias(seriesList, alias) seriesList                            |             | Stable     |
| aliasByNode(seriesList, nodeList) seriesList                   | aliasByTags | Stable     |
| aliasSub(seriesList, pattern, replacement) seriesList          |             | Stable     |
| averageSeries(seriesLists) series                              | avg         | Stable     |
| consolidateBy(seriesList, func) seriesList                     |             | Stable     |
| countSeries(seriesLists) series                                |             | Stable     |
| diffSeries(seriesLists) series                                 |             | Stable     |
| divideSeries(dividend, divisor) seriesList                     |             | Stable     |
| divideSeriesLists(dividends, divisors) seriesList              |             | Stable     |
| exclude(seriesList, pattern) seriesList                        |             | Stable     |
| filterSeries(seriesList, func, operator, threshold) seriesList |             | Stable     |
| grep(seriesList, pattern) seriesList                           |             | Stable     |
| groupByTags(seriesList, func, tagList) seriesList              |             | Stable     |
| highest(seriesList, n, func) seriesList                        |             | Stable     |
| highestAverage(seriesList, n, func) seriesList                 |             | Stable     |
| highestCurrent(seriesList, n, func) seriesList                 |             | Stable     |
| highestMax(seriesList, n, func) seriesList                     |             | Stable     |
| isNonNull(seriesList) seriesList                               |             | Stable     |
| lowest(seriesList, n, func) seriesList                         |             | Stable     |
| lowestAverage(seriesList, n, func) seriesList                  |             | Stable     |
| lowestCurrent(seriesList, n, func) seriesList                  |             | Stable     |
| maxSeries(seriesList) series                                   | max         | Stable     |
| minSeries(seriesList) series                                   | min         | Stable     |
| multiplySeries(seriesList) series                              |             | Stable     |
| movingAverage(seriesLists, windowSize) seriesList              |             | Unstable   |
| perSecond(seriesLists) seriesList                              |             | Stable     |
| rangeOfSeries(seriesList) series                               |             | Stable     |
| removeAboveValue(seriesList, n) seriesList                     |             | Stable     |
| removeBelowValue(seriesList, n) seriesList                     |             | Stable     |
| scale(seriesList, num) series                                  |             | Stable     |
| scaleToSeconds(seriesList, seconds) series                     |             | Stable     |
| stddevSeries(seriesList) series                                |             | Stable     |
| sumSeries(seriesLists) series                                  | sum         | Stable     |
| summarize(seriesList) seriesList                               |             | Stable     |
| transformNull(seriesList, default=0) seriesList                |             | Stable     |
>>>>>>> a958b51c
<|MERGE_RESOLUTION|>--- conflicted
+++ resolved
@@ -27,41 +27,12 @@
 
 Here are the currently included functions:
 
-<<<<<<< HEAD
-| Function name and signature                            | Alias       | Metrictank |
-| ------------------------------------------------------ | ----------- | ---------- |
-| alias(seriesList, alias) seriesList                    |             | Stable     |
-| aliasByNode(seriesList, nodeList) seriesList           | aliasByTags | Stable     |
-| aliasSub(seriesList, pattern, replacement) seriesList  |             | Stable     |
-| asPercent(seriesList, seriesList, nodeList) seriesList |             | Stable     |
-| averageSeries(seriesLists) series                      | avg         | Stable     |
-| consolidateBy(seriesList, func) seriesList             |             | Stable     |
-| diffSeries(seriesLists) series                         |             | Stable     |
-| divideSeries(dividend, divisor) seriesList             |             | Stable     |
-| divideSeriesLists(dividends, divisors) seriesList      |             | Stable     |
-| exclude(seriesList, pattern) seriesList                |             | Stable     |
-| grep(seriesList, pattern) seriesList                   |             | Stable     |
-| groupByTags(seriesList, func, tagList) seriesList      |             | Stable     |
-| isNonNull(seriesList) seriesList                       |             | Stable     |
-| maxSeries(seriesList) series                           | max         | Stable     |
-| minSeries(seriesList) series                           | min         | Stable     |
-| multiplySeries(seriesList) series                      |             | Stable     |
-| movingAverage(seriesLists, windowSize) seriesList      |             | Unstable   |
-| perSecond(seriesLists) seriesList                      |             | Stable     |
-| rangeOfSeries(seriesList) series                       |             | Stable     |
-| scale(seriesList, num) series                          |             | Stable     |
-| scaleToSeconds(seriesList, seconds) series             |             | Stable     |
-| stddevSeries(seriesList) series                        |             | Stable     |
-| sumSeries(seriesLists) series                          | sum         | Stable     |
-| summarize(seriesList) seriesList                       |             | Stable     |
-| transformNull(seriesList, default=0) seriesList        |             | Stable     |
-=======
-
 | Function name and signature                                    | Alias       | Metrictank |
 | -------------------------------------------------------------- | ----------- | ---------- |
 | alias(seriesList, alias) seriesList                            |             | Stable     |
 | aliasByNode(seriesList, nodeList) seriesList                   | aliasByTags | Stable     |
 | aliasSub(seriesList, pattern, replacement) seriesList          |             | Stable     |
+| asPercent(seriesList, seriesList, nodeList) seriesList |             | Stable     |
 | averageSeries(seriesLists) series                              | avg         | Stable     |
 | consolidateBy(seriesList, func) seriesList                     |             | Stable     |
 | countSeries(seriesLists) series                                |             | Stable     |
@@ -93,5 +64,4 @@
 | stddevSeries(seriesList) series                                |             | Stable     |
 | sumSeries(seriesLists) series                                  | sum         | Stable     |
 | summarize(seriesList) seriesList                               |             | Stable     |
-| transformNull(seriesList, default=0) seriesList                |             | Stable     |
->>>>>>> a958b51c
+| transformNull(seriesList, default=0) seriesList                |             | Stable     |